//
//  MapLocationSelectorView.swift
//  OTPKit
//
//  Created by Manu on 2025-07-06.
//

import CoreLocation
import MapKit
import SwiftUI

public struct MapLocationSelectorView: View {
    @EnvironmentObject private var tripPlannerVM: TripPlannerViewModel
    @State private var mapState: MapState
    @Environment(\.otpTheme) private var theme

    let locationMode: LocationMode
    let config: OTPConfiguration
    private let locationManager = LocationManager()

    public init(
        otpConfig: OTPConfiguration,
        locationMode: LocationMode
    ){
        self.config = otpConfig
        self.locationMode = locationMode
        self._mapState = State(initialValue: MapState(region: otpConfig.region))
    }

    public var body: some View {
        MapReader { mapProxy in
            Map(position: $mapState.region) {
                locationAnnotations
                routeOverlay
                if locationMode == .origin { UserAnnotation() }
            }
            .mapControls {
                MapCompass()
                MapPitchToggle()
                MapUserLocationButton()
                MapScaleView()
            }
            .onTapGesture { location in
                handleMapTap(at: location, with: mapProxy)
            }
        }
        .onChange(of: tripPlannerVM.previewItinerary) { _, newItinerary in
            updateMapForPreview(newItinerary)
        }
    }
}

// MARK: - Map Content
private extension MapLocationSelectorView {
    @MapContentBuilder
    var locationAnnotations: some MapContent {
        if let origin = tripPlannerVM.selectedOrigin {
<<<<<<< HEAD
            locationAnnotation(for: origin, title: "Origin", color: theme.primaryColor)
=======
            locationAnnotation(for: origin, titleKey: "map.origin", color: .green)
>>>>>>> cdd4a9cf
        }

        if let destination = tripPlannerVM.selectedDestination {
            locationAnnotation(for: destination, titleKey: "map.destination", color: .red)
        }
    }

    @MapContentBuilder
    var routeOverlay: some MapContent {
        if tripPlannerVM.showingPolyline, let polyline = routePolyline {
            // White halo
            polyline.stroke(Color.white.opacity(0.7), style: StrokeStyle(lineWidth: 8, lineCap: .round))
            // Main route
            polyline.stroke(theme.primaryColor, style: StrokeStyle(lineWidth: 7, lineCap: .round))
        }
    }

    func locationAnnotation(for location: Location, titleKey: String, color: Color) -> some MapContent {
        Annotation(Localization.string(titleKey), coordinate: location.coordinate) {
            HStack(spacing: 6) {
                Image(systemName: "mappin.circle.fill")
                    .foregroundColor(color)
                    .font(.title2)
                    .background(Color.white, in: Circle())
                LocalizedText(titleKey)
            }
        }
    }
}

// MARK: - Event Handlers
private extension MapLocationSelectorView {
    func handleMapTap(at location: CGPoint, with mapProxy: MapProxy) {
        guard !tripPlannerVM.showingPolyline,
              let coordinate = mapProxy.convert(location, from: .local) else { return }

        let tempLocation = Location(
            title: Localization.string("map.finding"),
            subTitle: Localization.string("map.searching_address"),
            latitude: coordinate.latitude,
            longitude: coordinate.longitude
        )

        updateSelectedLocation(with: tempLocation)

        Task {
            if let geocodedLocation = await locationManager.reverseGeocode(coordinate: coordinate) {
                updateSelectedLocation(with: geocodedLocation)
            }
        }
    }

    func updateMapForPreview(_ itinerary: Itinerary?) {
        if let itinerary = itinerary {
            mapState.showPreview(for: itinerary)
        } else {
            mapState.hidePreview()
        }
    }

    func updateSelectedLocation(with location: Location) {
        tripPlannerVM.handleLocationSelection(location, for: locationMode)
    }
}

// MARK: - Computed Properties
private extension MapLocationSelectorView {
    var routePolyline: MapPolyline? {
        guard let itinerary = tripPlannerVM.previewItinerary else { return nil }
        let coordinates = itinerary.legs.compactMap { $0.decodePolyline() }.flatMap { $0 }
        return coordinates.isEmpty ? nil : MapPolyline(coordinates: coordinates)
    }
}<|MERGE_RESOLUTION|>--- conflicted
+++ resolved
@@ -55,11 +55,7 @@
     @MapContentBuilder
     var locationAnnotations: some MapContent {
         if let origin = tripPlannerVM.selectedOrigin {
-<<<<<<< HEAD
-            locationAnnotation(for: origin, title: "Origin", color: theme.primaryColor)
-=======
             locationAnnotation(for: origin, titleKey: "map.origin", color: .green)
->>>>>>> cdd4a9cf
         }
 
         if let destination = tripPlannerVM.selectedDestination {
