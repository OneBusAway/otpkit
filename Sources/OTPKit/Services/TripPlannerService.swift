--- conflicted
+++ resolved
@@ -210,12 +210,8 @@
     /// Generates markers for the map based on selected points
     ///
     /// - Returns: MapContent containing the markers
-<<<<<<< HEAD
-    @MainActor public func generateMarkers() -> some MapContent {
-=======
     @MainActor
     public func generateMarkers() -> some MapContent {
->>>>>>> 89d4df0a
         ForEach(Array(selectedMapPoint.values.compactMap { $0 }), id: \.id) { markerItem in
             Marker(item: markerItem.item)
         }
